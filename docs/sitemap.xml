--- conflicted
+++ resolved
@@ -2,11 +2,7 @@
 <urlset xmlns="http://www.sitemaps.org/schemas/sitemap/0.9">
   <url>
     <loc>https://alvaro-francisco-gil.github.io/orbit-generation/data.html</loc>
-<<<<<<< HEAD
-    <lastmod>2025-04-11T10:59:38.772Z</lastmod>
-=======
     <lastmod>2025-04-11T21:28:13.698Z</lastmod>
->>>>>>> db2e0f5e
   </url>
   <url>
     <loc>https://alvaro-francisco-gil.github.io/orbit-generation/dataset.html</loc>
@@ -22,19 +18,11 @@
   </url>
   <url>
     <loc>https://alvaro-francisco-gil.github.io/orbit-generation/index.html</loc>
-<<<<<<< HEAD
-    <lastmod>2025-04-11T10:59:37.160Z</lastmod>
-  </url>
-  <url>
-    <loc>https://alvaro-francisco-gil.github.io/orbit-generation/convergence.html</loc>
-    <lastmod>2025-04-11T11:02:12.917Z</lastmod>
-=======
     <lastmod>2025-04-11T21:28:11.382Z</lastmod>
   </url>
   <url>
     <loc>https://alvaro-francisco-gil.github.io/orbit-generation/convergence.html</loc>
     <lastmod>2025-04-11T21:30:43.122Z</lastmod>
->>>>>>> db2e0f5e
   </url>
   <url>
     <loc>https://alvaro-francisco-gil.github.io/orbit-generation/architectures.html</loc>
